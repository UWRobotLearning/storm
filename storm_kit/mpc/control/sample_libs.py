--- conflicted
+++ resolved
@@ -334,11 +334,7 @@
                 if(self.sample_ratio[k] == 0.0):
                     continue
                 n_samples = round(sample_shape[0] * self.sample_ratio[k])
-<<<<<<< HEAD
                 s_shape = torch.Size([n_samples])
-=======
-                s_shape = torch.Size([n_samples], **self.tensor_args)
->>>>>>> 1640c4ae
                 #if(k == 'halton' or k == 'random'):
                 samples = self.sample_fns[k](sample_shape=s_shape)
                 #else:
@@ -394,12 +390,8 @@
         halton_sample_size[0] = round(
             self.halton_ratio * halton_sample_size[0])
 
-<<<<<<< HEAD
         halton_samples = self.knot_sample_lib.get_samples(sample_shape=torch.Size(halton_sample_size))
-=======
-        halton_samples = self.knot_sample_lib.get_samples(
-            sample_shape=torch.Size(halton_sample_size, **self.tensor_args))
->>>>>>> 1640c4ae
+
         #halton_samples = self.halton_sample_lib.get_samples(sample_shape=torch.Size(halton_sample_size,**self.tensor_args), filter_smooth=False)
 
         # filter halton samples:
@@ -409,15 +401,8 @@
 
         stomp_sample_size = list(sample_shape)
         stomp_sample_size[0] = round(self.stomp_ratio * stomp_sample_size[0])
-<<<<<<< HEAD
         stomp_samples = self.stomp_sample_lib.get_samples(sample_shape=torch.Size(stomp_sample_size))
-        
-        
-=======
-        stomp_samples = self.stomp_sample_lib.get_samples(
-            sample_shape=torch.Size(stomp_sample_size, **self.tensor_args))
-
->>>>>>> 1640c4ae
+
         #sine_samples = self.sine_sample_lib.get_samples(sample_shape=torch.Size(stomp_sample_size,**self.tensor_args))
 
         samples = torch.cat((halton_samples, stomp_samples), dim=0)

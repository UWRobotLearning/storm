from typing import Dict, Optional, Tuple
import torch
from torch.profiler import record_function
from functools import reduce
from operator import mul

from storm_kit.differentiable_robot_model.spatial_vector_algebra import matrix_to_quaternion, quaternion_to_matrix, euler_angles_to_matrix, matrix_to_euler_angles, quat_multiply
from storm_kit.mpc.cost import NormCost, PoseCost
from storm_kit.tasks.arm_task import ArmTask

class ArmReacher(ArmTask):
    """
    This rollout function is for reaching a cartesian pose for a robot

    Todo: 
    1. Update cfg to be kwargs
    """

    def __init__(self, cfg, world_params=None, viz_rollouts=False, device=torch.device('cpu')):
        super(ArmReacher, self).__init__(cfg=cfg,
                                         world_params=world_params,
                                         viz_rollouts=viz_rollouts,
                                         device=device)
        self.goal_state = None
        self.goal_ee_pos = None
        self.goal_ee_rot = None
        self.num_instances = 1
        
        self.dist_cost = NormCost(**self.cfg['cost']['joint_l2'], device=self.device)
        self.goal_cost = PoseCost(**self.cfg['cost']['goal_pose'], device=self.device)
        self.task_specs = cfg.get('task_specs', None)
        if self.task_specs is not None:
            self.default_ee_goal = torch.tensor(self.task_specs['default_ee_target'], device=self.device)
        self.init_buffers()

    def init_buffers(self):
        self.ee_goal_buff = torch.zeros(self.num_instances, 7, device=self.device)
        self.prev_state_buff = torch.zeros(self.num_instances, 10, 22, device=self.device)
    
    def forward(self, state_dict: Dict[str, torch.Tensor], act_batch:Optional[torch.Tensor]=None):
        return super().forward(state_dict, act_batch)

    def compute_observations(
            self, state_dict: Dict[str, torch.Tensor], 
            compute_full_state:bool = False, debug=False,
            cost_terms: Optional[Dict[str, torch.Tensor]]=None):

        if compute_full_state:
            state_dict = self.compute_full_state(state_dict, debug)
        
        obs =  super().compute_observations(state_dict, cost_terms)

        # orig_size = state_dict['q_pos'].size()[0:-1]
        # new_size = reduce(mul, list(orig_size))  
        # obs = obs.view(new_size, -1)

        ee_pos = state_dict['ee_pos']
        # ee_quat = state_dict['ee_quat']
        ee_rot = state_dict['ee_rot']
        

        if ee_pos.ndim == 2:
            ee_goal_pos = self.goal_ee_pos.expand_as(ee_pos)
            # ee_goal_quat = self.goal_ee_quat.expand_as(ee_quat)
            ee_goal_rot = self.goal_ee_rot.reshape_as(ee_rot)
        elif ee_pos.ndim == 3:
            ee_goal_pos = self.goal_ee_pos.unsqueeze(1).expand_as(ee_pos)
            # ee_goal_quat = self.goal_ee_quat.unsqueeze(1).expand_as(ee_quat)
            ee_goal_rot = self.goal_ee_rot.unsqueeze(1).reshape_as(ee_rot)
        elif ee_pos.ndim == 4:
            ee_goal_pos = self.goal_ee_pos.unsqueeze(1).unsqueeze(1).expand_as(ee_pos)
            # ee_goal_quat = self.goal_ee_quat.unsqueeze(1).unsqueeze(1).expand_as(ee_quat)
            ee_goal_rot = self.goal_ee_rot.unsqueeze(1).unsqueeze(1).expand_as(ee_rot)

            # ee_goal_pos = ee_goal_pos.view(ee_goal_pos.shape[0], *(1,)*(len(target_shape)-ee_goal_pos.ndim), ee_goal_pos.shape[-1]).expand(target_shape)
            # ee_goal_quat = ee_goal_quat.view(ee_goal_quat.shape[0], *(1,)*(len(target_shape)-ee_goal_quat.ndim), ee_goal_quat.shape[-1]).expand(target_shape)
        
        # if cost_terms is None:

        #     _, pose_cost_info = self.goal_cost.forward(
        #         ee_pos.view(-1, 3), ee_rot.view(-1,3,3), 
        #         ee_goal_pos.view(-1,3), ee_goal_rot.view(-1,3,3)
        #     )

        #     translation_res = pose_cost_info['translation_residual'].view(*orig_size,-1)
        #     rotation_res = pose_cost_info['rotation_residual'].view(*orig_size,-1)
        # else:
        #     translation_res = cost_terms['translation_residual']
        #     rotation_res = cost_terms['rotation_residual']
        # ee_goal_pos, ee_goal_quat
        # obs = torch.cat(
        #     (obs,
        #     translation_res, rotation_res), dim=-1)
        goal_pos_err = ee_goal_pos-ee_pos
        goal_rot_err = torch.matmul(
            ee_goal_rot.transpose(-1,-2), ee_rot)
        obs = torch.cat(
            (obs,
            ee_goal_pos, ee_goal_rot.flatten(-2,-1)), dim=-1)

        return obs

    def compute_cost(
            self, 
            state_dict: Dict[str, torch.Tensor], 
            action_batch: Optional[torch.Tensor]=None):

        cost, cost_terms = super(ArmReacher, self).compute_cost(
            state_dict = state_dict,
            action_batch = action_batch)

        q_pos_batch = state_dict['q_pos']
        orig_size = q_pos_batch.size()[0:-1]
        # new_size = reduce(mul, list(orig_size))  

        ee_pos, ee_rot = state_dict['ee_pos'], state_dict['ee_rot']

        goal_ee_pos = self.goal_ee_pos
        goal_ee_rot = self.goal_ee_rot
        goal_state = self.goal_state
        
        if goal_ee_pos is not None and goal_ee_rot is not None:
            if ee_pos.ndim == 2:
                goal_ee_pos = self.goal_ee_pos.reshape_as(ee_pos)
                goal_ee_rot = self.goal_ee_rot.reshape_as(ee_rot)
            elif ee_pos.ndim == 3:
                goal_ee_pos = self.goal_ee_pos.unsqueeze(1).reshape_as(ee_pos)
                goal_ee_rot = self.goal_ee_rot.unsqueeze(1).reshape_as(ee_rot)
            elif ee_pos.ndim == 4:
                goal_ee_pos = self.goal_ee_pos.unsqueeze(1).unsqueeze(1).repeat(1, ee_pos.shape[1], ee_pos.shape[2], 1)
                goal_ee_rot = self.goal_ee_rot.unsqueeze(1).unsqueeze(1).repeat(1, ee_rot.shape[1], ee_rot.shape[2], 1, 1)

            with record_function("pose_cost"):

                goal_cost, goal_cost_info = self.goal_cost.forward(
                    ee_pos.view(-1, 3), ee_rot.view(-1, 3, 3),
                    goal_ee_pos.view(-1, 3), goal_ee_rot.view(-1, 3, 3))
                
                goal_cost = goal_cost.view(orig_size)
                cost_terms['goal_pose_cost'] = goal_cost
                cost_terms['rotation_err'] = goal_cost_info['rotation_err'].view(orig_size)
                cost_terms['translation_err'] = goal_cost_info['translation_err'].view(orig_size)
                cost_terms['translation_residual'] = goal_cost_info['translation_residual'].view(*orig_size,-1)
                cost_terms['rotation_residual'] = goal_cost_info['rotation_residual'].view(*orig_size,-1)
                # goal_cost[:,:,0:-1] = 0.
                cost += goal_cost
        
        # joint l2 cost
        if self.cfg['cost']['joint_l2']['weight'] > 0.0 and goal_state is not None:
            disp_vec = q_pos_batch - goal_state[...,0:self.n_dofs]
            dist_cost = self.dist_cost.forward(disp_vec)
            cost += dist_cost.view(orig_size)
        
        return cost, cost_terms


    def compute_termination(self, 
            state_dict: Dict[str,torch.Tensor], 
            act_batch: Optional[torch.Tensor]=None,
            compute_full_state:bool = False):
        
        return super().compute_termination(
            state_dict, act_batch, compute_full_state)

    def compute_success(self, state_dict:Dict[str,torch.Tensor]):
        pass


    def compute_metrics(self, episode_data: Dict[str, torch.Tensor]) -> Dict[str, float]:
        q_pos = torch.as_tensor(episode_data['states/q_pos']).to(self.device)
        q_vel = torch.as_tensor(episode_data['states/q_vel']).to(self.device)
        q_acc = torch.as_tensor(episode_data['states/q_acc']).to(self.device)
        ee_goal = torch.as_tensor(episode_data['goals/ee_goal']).to(self.device)

        state_dict = {'q_pos': q_pos, 'q_vel': q_vel, 'q_acc': q_acc}
        state_dict = self.compute_full_state(state_dict)

        ee_pos, ee_rot = state_dict['ee_pos'], state_dict['ee_rot']
        ee_quat = matrix_to_quaternion(ee_rot)

        ee_goal_pos = ee_goal[:, 0:3]
        ee_goal_quat = ee_goal[:, 3:]

        # ee_goal_rot = quaternion_to_matrix(ee_goal_quat)
        # ee_pos, ee_rot, lin_jac_batch, ang_jac_batch = self.robot_model.compute_fk_and_jacobian(
        #     q_pos, self.cfg['ee_link_name'])
        
        conj_quat = ee_quat
        conj_quat[..., 1:] *= -1.0
        quat_res = quat_multiply(ee_goal_quat, conj_quat)

        dist_err = 100*torch.norm(ee_pos - ee_goal_pos, p=2, dim=-1) #l2 err in cm
        rot_err = 2.0 * torch.acos(quat_res[..., 0]) #rotation error in degrees
        #Last Step Error
        dist_err_final = dist_err[-1].item()
        rot_err_final = rot_err[-1].item()
        # dist_err_relative = final_goal_dist_err / dist_err[0].item()
        # rot_err_relative = final_goal_rot_err / dist_err[0].item()

        self.update_params(dict(goal_dict=dict(ee_goal=ee_goal)))
        cost, cost_terms = self.compute_cost(state_dict)
        
        #episode total cost
        total_cost = torch.sum(cost).item()

        #average manip score
        avg_manip_score = torch.mean(cost_terms['manip_score']).item()        
        
        #ee path length
        deltas = ee_pos[1:] - ee_pos[0:-1]
        deltas = torch.norm(deltas, p=2, dim=-1)
        ee_path_length = 100 * torch.sum(deltas).item() #ee path length in cm
    
        #max ee vel

        #termination
        term, term_cost, term_info = self.compute_termination(state_dict)
        world_collision_violation = term_info['in_coll_world'].sum(-1)
        self_collision_violation = term_info['in_coll_self'].sum(-1)
        bounds_violation = torch.logical_not(term_info['in_bounds']).sum(-1)

        #Last 10 step avg error
        # last_n_dist_err =  torch.mean(dist_err[-10:]).item()
        # last_n_dist_err_rel = last_n_dist_err / dist_err[0].item()
        
        #Max and average joint velocity
        # q_vel = episode_data['state_dict']['q_vel'].to(self.device)
        # q_vel_norm = torch.norm(q_vel, p=2, dim=-1)
        # max_q_vel = torch.max(q_vel_norm).item()
        # avg_q_vel = torch.mean(q_vel_norm).item()

        # #EE velocity
        # ee_vel_norm = torch.norm(ee_vel, p=2, dim=-1)
        # ee_ang_vel_norm = torch.norm(ee_ang_vel, p=2, dim=-1)
        # max_ee_vel = torch.max(ee_vel_norm).item()
        # max_ee_ang_vel = torch.max(ee_ang_vel_norm).item()
        # avg_ee_vel = torch.mean(ee_vel_norm).item()
        # avg_ee_ang_vel = torch.mean(ee_ang_vel_norm).item()

        return {
            'total_cost': total_cost,
            'dist_err_final': dist_err_final,
            'rot_err_final': rot_err_final,
            'avg_manip_score': avg_manip_score,
            'ee_path_length': ee_path_length,
            'world_collision': world_collision_violation.nonzero().numel(),
            'self_collision': self_collision_violation.nonzero().numel(),
            'bounds_violation': bounds_violation.nonzero().numel()}
            # 'last_10_dist_err': last_n_dist_err,
            # 'last_10_dist_err_rel': last_n_dist_err_rel,
            # 'max_q_vel': max_q_vel,
            # 'avg_q_vel': avg_q_vel,
            # 'max_ee_vel': max_ee_vel,
            # 'max_ee_ang_vel': max_ee_ang_vel,
            # 'avg_ee_vel': avg_ee_vel,
            # 'avg_ee_ang_vel': avg_ee_ang_vel}

    def reset(self, rng:Optional[torch.Generator]=None):
        env_ids = torch.arange(self.num_instances, device=self.device)
        return self.reset_idx(env_ids, rng=rng)

    def reset_idx(self, env_ids, rng:Optional[torch.Generator]=None):
        reset_data = {}
        if self.task_specs is not None:
            goal_position_noise = self.task_specs['target_position_noise']
            goal_rotation_noise = self.task_specs['target_rotation_noise']

            self.ee_goal_buff[env_ids] = self.default_ee_goal

            # if goal_position_noise > 0.:
            #randomize goal position around the default
            self.ee_goal_buff[env_ids, 0] = self.ee_goal_buff[env_ids, 0] +  goal_position_noise[0] * (2.0*torch.rand(self.ee_goal_buff[env_ids, 0].size(), device=self.device, generator=rng) - 1.0)
            self.ee_goal_buff[env_ids, 1] = self.ee_goal_buff[env_ids, 1] +  goal_position_noise[1] * (2.0*torch.rand(self.ee_goal_buff[env_ids, 1].size(), device=self.device, generator=rng) - 1.0)
            self.ee_goal_buff[env_ids, 2] = self.ee_goal_buff[env_ids, 2] +  goal_position_noise[2] * (2.0*torch.rand(self.ee_goal_buff[env_ids, 2].size(), device=self.device, generator=rng) - 1.0)
        
            # if goal_rotation_noise > 0.:
            #randomize goal orientation around defualt
            # TODO: fix
            # default_quat = self.ee_goal_buff[env_ids, 3:7]
            # default_euler = matrix_to_euler_angles(quaternion_to_matrix(default_quat), convention='XYZ')
            # roll = default_euler[:,0] + goal_rotation_noise[0] * (2.0*torch.rand(env_ids.shape[0], 1, device=self.device, generator=rng) - 1.0)
            # pitch = default_euler[:,1] + goal_rotation_noise[1] * (2.0*torch.rand(env_ids.shape[0], 1, device=self.device, generator=rng) - 1.0)
            # yaw = default_euler[:,2] + goal_rotation_noise[2] * (2.0*torch.rand(env_ids.shape[0], 1, device=self.device, generator=rng) - 1.0)
            # print(default_euler)
            # quat = matrix_to_quaternion(euler_angles_to_matrix(torch.cat([roll, pitch, yaw], dim=-1), convention='XYZ'))
            # self.ee_goal_buff[env_ids, 3:7] = quat 
            # print(self.ee_goal_buff)          

            #     roll = -torch.pi + 2*torch.pi * torch.rand(
            #         size=(env_ids.shape[0],1), device=self.device) #roll from [-pi, pi)
            #     pitch = -torch.pi + 2*torch.pi * torch.rand(
            #         size=(env_ids.shape[0],1), device=self.device) #pitch from [-pi, pi)
            #     yaw = -torch.pi + 2*torch.pi * torch.rand(
            #         size=(env_ids.shape[0],1), device=self.device) #yaw from [-pi, pi)
            #     quat = matrix_to_quaternion(rpy_angles_to_matrix(torch.cat([roll, pitch, yaw], dim=-1)))
            #     curr_target_buff[env_ids, 3:7] = quat


            self.goal_ee_pos = self.ee_goal_buff[..., 0:3]
            self.goal_ee_quat = self.ee_goal_buff[..., 3:7]
            self.goal_ee_rot = quaternion_to_matrix(self.goal_ee_quat)

            # self.prev_state_buff[env_ids] = torch.zeros_like(self.prev_state_buff[env_ids])
            goal_dict = dict(ee_goal=self.ee_goal_buff)
            reset_data['goal_dict'] = goal_dict

        print(goal_dict)

        return reset_data

    def update_params(self, param_dict):
        #Explicitly set parameters like goal states 
        goal_dict = param_dict['goal_dict']
        retract_state = goal_dict['retract_state'] if 'retract_state' in goal_dict else None
        ee_goal = goal_dict['ee_goal'] if 'ee_goal' in goal_dict else None
        joint_goal = goal_dict['joint_goal'] if 'joint_goal' in goal_dict else None

        goal_ee_pos, goal_ee_quat, goal_ee_rot = None, None, None
        if ee_goal is not None:
            goal_ee_pos = ee_goal[:, 0:3]
            goal_ee_quat = ee_goal[:, 3:7]
            goal_ee_rot = None        
        
        super(ArmReacher, self).update_params(retract_state=retract_state)
        
        if goal_ee_pos is not None:
            self.goal_ee_pos = torch.as_tensor(goal_ee_pos, device=self.device)
            self.goal_state = None
        if goal_ee_rot is not None:
            self.goal_ee_rot = torch.as_tensor(goal_ee_rot, device=self.device) 
            self.goal_ee_quat = matrix_to_quaternion(self.goal_ee_rot)
            self.goal_state = None
        if goal_ee_quat is not None:
            self.goal_ee_quat = torch.as_tensor(goal_ee_quat, device=self.device)
            self.goal_ee_rot = quaternion_to_matrix(self.goal_ee_quat)
            self.goal_state = None
        if joint_goal is not None:
            self.goal_state = torch.as_tensor(joint_goal, device=self.device)
            self.goal_ee_pos, self.goal_ee_rot = self.robot_model.compute_forward_kinematics(
                self.goal_state[:,0:self.n_dofs], link_name=self.cfg.model.ee_link_name)
            self.goal_ee_quat = matrix_to_quaternion(self.goal_ee_rot)

        return True
    
    @property
    def obs_dim(self)->int:
<<<<<<< HEAD
        return super().obs_dim + 12
=======
        return super().obs_dim + 24
>>>>>>> 2765550c

    @property
    def action_lims(self)->Tuple[torch.Tensor, torch.Tensor]:
        act_highs = torch.tensor([self.cfg.max_acc] * self.action_dim,  device=self.device)
        act_lows = torch.tensor([-1.0 * self.cfg.max_acc] * self.action_dim, device=self.device)
        return act_lows, act_highs

<|MERGE_RESOLUTION|>--- conflicted
+++ resolved
@@ -344,11 +344,7 @@
     
     @property
     def obs_dim(self)->int:
-<<<<<<< HEAD
         return super().obs_dim + 12
-=======
-        return super().obs_dim + 24
->>>>>>> 2765550c
 
     @property
     def action_lims(self)->Tuple[torch.Tensor, torch.Tensor]:
